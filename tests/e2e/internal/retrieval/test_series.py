--- conflicted
+++ resolved
@@ -76,17 +76,8 @@
 @pytest.fixture(scope="session")
 def project_1(ensure_project) -> IngestedProjectData:
     return ensure_project(
-<<<<<<< HEAD
-        client=client,
-        api_token=api_token,
-        workspace=workspace,
-        unique_key=test_execution_id,
-        project_data=ProjectData(
+        ProjectData(
             project_name_base="internal__retrieval__test-series__project_1",
-=======
-        ProjectData(
-            project_name_base="project_404",
->>>>>>> b35845f5
             runs=[
                 RunData(
                     experiment_name_base="experiment_1",
@@ -112,7 +103,6 @@
                     },
                     file_series={
                         "file-series/file_series_1": {
-<<<<<<< HEAD
                             0: File(b"file-1-0", mime_type="text/plain"),
                             1: File(b"<html><title>Hello Neptune</title></html>", mime_type="text/html"),
                             2: File(b"file-1-2", mime_type="text/plain"),
@@ -121,16 +111,6 @@
                             0: File(b"file-2-0", mime_type="text/plain"),
                             1: File(b"<html><title>Hello Neptune 2</title></html>", mime_type="text/html"),
                             2: File(b"file-2-2", mime_type="text/plain"),
-=======
-                            0: IngestionFile(b"file-1-0", mime_type="text/plain"),
-                            1: IngestionFile(b"file-1-1", mime_type="text/plain"),
-                            2: IngestionFile(b"file-1-2", mime_type="text/plain"),
-                        },
-                        "file-series/file_series_2": {
-                            0: IngestionFile(b"file-2-0", mime_type="text/plain"),
-                            1: IngestionFile(b"file-2-1", mime_type="text/plain"),
-                            2: IngestionFile(b"file-2-2", mime_type="text/plain"),
->>>>>>> b35845f5
                         },
                         "file-series/file_series_3": {
                             10: IngestionFile(b"file-3-0", mime_type="text/plain"),
