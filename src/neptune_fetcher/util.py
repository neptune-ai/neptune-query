#
# Copyright (c) 2023, Neptune Labs Sp. z o.o.
#
# Licensed under the Apache License, Version 2.0 (the "License");
# you may not use this file except in compliance with the License.
# You may obtain a copy of the License at
#
#     http://www.apache.org/licenses/LICENSE-2.0
#
# Unless required by applicable law or agreed to in writing, software
# distributed under the License is distributed on an "AS IS" BASIS,
# WITHOUT WARRANTIES OR CONDITIONS OF ANY KIND, either express or implied.
# See the License for the specific language governing permissions and
# limitations under the License.
#

import os
import warnings
from dataclasses import dataclass
from typing import (
    Any,
    Dict,
    Final,
    Optional,
)

from neptune_api import (
    AuthenticatedClient,
    Client,
)
from neptune_api.api.backend import get_client_config
from neptune_api.auth_helpers import exchange_api_key
from neptune_api.credentials import Credentials
from neptune_api.models import (
    ClientConfig,
    Error,
)

NEPTUNE_VERIFY_SSL: Final[bool] = os.environ.get("NEPTUNE_VERIFY_SSL", "1").lower() in {"1", "true"}


def getenv_int(name: str, default: int, *, positive=True) -> int:
    value = os.environ.get(name)
    if value is None:
        return default

    try:
        value = int(value)
        if positive and value <= 0:
            raise ValueError
    except ValueError:
        raise ValueError(f"Environment variable {name} must be a positive integer, got '{value}'")

    return value


class NeptuneException(Exception):
    def __eq__(self, other: Any) -> bool:
        if type(other) is type(self):
            return super().__eq__(other) and str(self).__eq__(str(other))
        else:
            return False

    def __hash__(self) -> int:
        return hash((super().__hash__(), str(self)))


class NeptuneWarning(Warning):
    pass


warnings.simplefilter("once", category=NeptuneWarning)


def escape_nql_criterion(criterion):
    """
    Escape backslash and (double-)quotes in the string, to match what the NQL engine expects.
    """

    return criterion.replace("\\", r"\\").replace('"', r"\"")


<<<<<<< HEAD
@dataclass
class TokenRefreshingURLs:
    authorization_endpoint: str
    token_endpoint: str

    @classmethod
    def from_dict(cls, data: dict) -> "TokenRefreshingURLs":
        return TokenRefreshingURLs(
            authorization_endpoint=data["authorization_endpoint"], token_endpoint=data["token_endpoint"]
        )


def get_config_and_token_urls(
    *, credentials: Credentials, proxies: Optional[Dict[str, str]]
) -> tuple[ClientConfig, TokenRefreshingURLs]:
    with Client(base_url=credentials.base_url, httpx_args={"mounts": proxies}, verify_ssl=NEPTUNE_VERIFY_SSL) as client:
        config = get_client_config.sync(client=client)
        if config is None or isinstance(config, Error):
            raise RuntimeError(f"Failed to get client config: {config}")
        response = client.get_httpx_client().get(config.security.open_id_discovery)
        token_urls = TokenRefreshingURLs.from_dict(response.json())
    return config, token_urls


def create_auth_api_client(
    *,
    credentials: Credentials,
    config: ClientConfig,
    token_refreshing_urls: TokenRefreshingURLs,
    proxies: Optional[Dict[str, str]],
) -> AuthenticatedClient:
    return AuthenticatedClient(
        base_url=credentials.base_url,
        credentials=credentials,
        client_id=config.security.client_id,
        token_refreshing_endpoint=token_refreshing_urls.token_endpoint,
        api_key_exchange_callback=exchange_api_key,
        verify_ssl=NEPTUNE_VERIFY_SSL,
        httpx_args={"mounts": proxies, "http2": False},
=======
# We keep a set of types we've warned the user about to make sure we warn about a type only once.
# This is necessary because of a bug in pandas, that causes duplicate warnings to be issued everytime after an
# DataFrame() is created (presumably only empty DF).
# The bug basically makes `warnings.simplefilter("once", NeptuneWarning)` not work as expected, and would flood
# the user with warnings in some cases.
_warned_types = set()


def warn_unsupported_value_type(type_: str) -> None:
    if type_ in _warned_types:
        return

    _warned_types.add(type_)
    warnings.warn(
        f"A value of type `{type_}` was returned by your query. This type is not supported by your installed version "
        "of neptune-fetcher. Values will evaluate to `None` and empty DataFrames. "
        "Upgrade neptune-fetcher to access this data.",
        NeptuneWarning,
>>>>>>> 1f0c854c
    )<|MERGE_RESOLUTION|>--- conflicted
+++ resolved
@@ -80,47 +80,6 @@
     return criterion.replace("\\", r"\\").replace('"', r"\"")
 
 
-<<<<<<< HEAD
-@dataclass
-class TokenRefreshingURLs:
-    authorization_endpoint: str
-    token_endpoint: str
-
-    @classmethod
-    def from_dict(cls, data: dict) -> "TokenRefreshingURLs":
-        return TokenRefreshingURLs(
-            authorization_endpoint=data["authorization_endpoint"], token_endpoint=data["token_endpoint"]
-        )
-
-
-def get_config_and_token_urls(
-    *, credentials: Credentials, proxies: Optional[Dict[str, str]]
-) -> tuple[ClientConfig, TokenRefreshingURLs]:
-    with Client(base_url=credentials.base_url, httpx_args={"mounts": proxies}, verify_ssl=NEPTUNE_VERIFY_SSL) as client:
-        config = get_client_config.sync(client=client)
-        if config is None or isinstance(config, Error):
-            raise RuntimeError(f"Failed to get client config: {config}")
-        response = client.get_httpx_client().get(config.security.open_id_discovery)
-        token_urls = TokenRefreshingURLs.from_dict(response.json())
-    return config, token_urls
-
-
-def create_auth_api_client(
-    *,
-    credentials: Credentials,
-    config: ClientConfig,
-    token_refreshing_urls: TokenRefreshingURLs,
-    proxies: Optional[Dict[str, str]],
-) -> AuthenticatedClient:
-    return AuthenticatedClient(
-        base_url=credentials.base_url,
-        credentials=credentials,
-        client_id=config.security.client_id,
-        token_refreshing_endpoint=token_refreshing_urls.token_endpoint,
-        api_key_exchange_callback=exchange_api_key,
-        verify_ssl=NEPTUNE_VERIFY_SSL,
-        httpx_args={"mounts": proxies, "http2": False},
-=======
 # We keep a set of types we've warned the user about to make sure we warn about a type only once.
 # This is necessary because of a bug in pandas, that causes duplicate warnings to be issued everytime after an
 # DataFrame() is created (presumably only empty DF).
@@ -139,5 +98,46 @@
         "of neptune-fetcher. Values will evaluate to `None` and empty DataFrames. "
         "Upgrade neptune-fetcher to access this data.",
         NeptuneWarning,
->>>>>>> 1f0c854c
+    )
+    
+
+@dataclass
+class TokenRefreshingURLs:
+    authorization_endpoint: str
+    token_endpoint: str
+
+    @classmethod
+    def from_dict(cls, data: dict) -> "TokenRefreshingURLs":
+        return TokenRefreshingURLs(
+            authorization_endpoint=data["authorization_endpoint"], token_endpoint=data["token_endpoint"]
+        )
+
+
+def get_config_and_token_urls(
+        *, credentials: Credentials, proxies: Optional[Dict[str, str]]
+) -> tuple[ClientConfig, TokenRefreshingURLs]:
+    with Client(base_url=credentials.base_url, httpx_args={"mounts": proxies}, verify_ssl=NEPTUNE_VERIFY_SSL) as client:
+        config = get_client_config.sync(client=client)
+        if config is None or isinstance(config, Error):
+            raise RuntimeError(f"Failed to get client config: {config}")
+        response = client.get_httpx_client().get(config.security.open_id_discovery)
+        token_urls = TokenRefreshingURLs.from_dict(response.json())
+    return config, token_urls
+
+
+def create_auth_api_client(
+        *,
+        credentials: Credentials,
+        config: ClientConfig,
+        token_refreshing_urls: TokenRefreshingURLs,
+        proxies: Optional[Dict[str, str]],
+) -> AuthenticatedClient:
+    return AuthenticatedClient(
+        base_url=credentials.base_url,
+        credentials=credentials,
+        client_id=config.security.client_id,
+        token_refreshing_endpoint=token_refreshing_urls.token_endpoint,
+        api_key_exchange_callback=exchange_api_key,
+        verify_ssl=NEPTUNE_VERIFY_SSL,
+        httpx_args={"mounts": proxies, "http2": False},
     )