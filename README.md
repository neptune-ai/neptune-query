# Neptune Fetcher

> [!NOTE]
> This package is **experimental**.

Neptune Fetcher is designed to separate data retrieval capabilities from the regular `neptune` package. This separation makes data fetching more efficient and improves performance.

## Installation

```bash
pip install neptune-fetcher
```

## Example usage

### Listing runs of a project

```python
from neptune_fetcher import ReadOnlyProject

project = ReadOnlyProject("workspace/project")

for run in project.list_runs():
    print(run)  # dicts with Neptune ID and custom ID
```

### Listing experiments of a project

```python
from neptune_fetcher import ReadOnlyProject

project = ReadOnlyProject("workspace/project")

for experiment in project.list_experiments():
    print(experiment)
```

### Fetching runs data frame with specific columns

```python
from neptune_fetcher import ReadOnlyProject

project = ReadOnlyProject("workspace/project")

runs_df = project.fetch_runs_df(
    columns=["sys/custom_run_id", "sys/modification_time"],
    columns_regex="tree/.*",  # added to columns specified with the "columns" parameter
)
```

### Fetching data from specified runs

```python
from neptune_fetcher import ReadOnlyProject

project = ReadOnlyProject("workspace/project")

for run in project.fetch_read_only_runs(with_ids=["RUN-1", "RUN-2"]):
    run.prefetch(["parameters/optimizer", "parameters/init_lr"])

    print(run["parameters/optimizer"].fetch())
    print(run["parameters/init_lr"].fetch())
```

### Fetching data from a single run

```python
from neptune_fetcher import ReadOnlyProject, ReadOnlyRun

project = ReadOnlyProject("workspace/project")
run = ReadOnlyRun(project, with_id="TES-1")

run.prefetch(["parameters/optimizer", "parameters/init_lr"])
run.prefetch_series_values(["metrics/loss", "metrics/accuracy"], use_threads=True)

print(run["parameters/optimizer"].fetch())
print(run["parameters/init_lr"].fetch())
```

## API reference

### `ReadOnlyProject`

Representation of a Neptune project in a limited read-only mode.

#### Initialization

Initialize with the ReadOnlyProject class constructor:

```python
project = ReadOnlyProject("workspace/project", api_token="...")
```

> [!TIP]
> Find your API token in your user menu, in the bottom-left corner of the Neptune app.

__Parameters:__

| Name        | Type             | Default | Description                                                               |
|-------------|------------------|---------|---------------------------------------------------------------------------|
| `project`   | `str`, optional  | `None`  | Name of a project in the form `workspace-name/project-name`. If `None`, the value of the `NEPTUNE_PROJECT` environment variable is used. |
| `api_token` | `str`, optional  | `None`  | Your Neptune API token (or a service account's API token). If `None`, the value of the `NEPTUNE_API_TOKEN` environment variable is used. To keep your token secure, avoid placing it in source code. Instead, save it as an environment variable. |
| `proxies`   | `dict`, optional | `None`  | Dictionary of proxy settings, if needed. This argument is passed to HTTP calls made via the Requests library. For details on proxies, see the [Requests documentation](https://requests.readthedocs.io/). |

---

#### `list_runs()`

Lists all runs of a project.

Each run is identified by Neptune ID (`sys/id`) and, if set, custom ID (`sys/custom_run_id`).

__Returns:__ `Iterator` of dictionaries with Neptune run identifiers and custom identifiers.

__Example:__

```python
project = ReadOnlyProject()

for run in project.list_runs():
    print(run)
```

---


#### `list_experiments()`

Lists all experiments of a project.

Each experiment is identified by:

- Neptune ID: `sys/id`
- (If set) Custom ID: `sys/custom_run_id`
- Name: `sys/name`

__Example:__

```python
for experiment in project.list_experiments():
    print(experiment)
```

__Returns:__ `Iterator` of dictionaries with Neptune experiment identifiers, custom identifiers and names.

---


#### `fetch_runs()`

Fetches a table containing Neptune IDs and custom run IDs of runs in the project.

__Returns:__ `pandas.DataFrame` with two columns (`sys/id` and `sys/custom_run_id`) and one row for each run.

__Example:__

```python
project = ReadOnlyProject()
df = project.fetch_runs()
```

---


#### `fetch_experiments()`

Fetches a table containing Neptune IDs, custom IDs and names of experiments in the project.

__Example__:
```python
df = project.fetch_experiments()
```

__Returns__:
`pandas.DataFrame` with three columns (`sys/id`, `sys/custom_run_id`, `sys/name`) and one row for each experiment.

---


#### `fetch_runs_df()`

Fetches the runs' metadata and returns them as a pandas DataFrame.

__Parameters:__

| Name              | Type                                          | Default             | Description                |
|-------------------|-----------------------------------------------|---------------------|----------------------------|
| `columns`         | `List[str]`, optional                         | `None`              | Names of columns to include in the table, as a list of field names. The Neptune ID (`sys/id`) is included automatically. If `None`, all the columns of the experiments table are included. **Note:** When using one or both of the `columns` and `columns_regex` parameters, the total number of matched columns must not exceed 100. |
| `columns_regex`   | `str`, optional                               | `None`              | A regex pattern to filter columns by name. Use this parameter to include columns in addition to the ones specified by the `columns` parameter. **Note:** When using one or both of the `columns` and `columns_regex` parameters, the total number of matched columns must not exceed 100. |
| `custom_id_regex` | `str`, optional                               | `None`              | A regex pattern to filter the runs by custom ID. When applied, the total number of matched runs must not exceed 100. |
| `with_ids`        | `List[str]`, optional                         | `None`              | List of multiple Neptune IDs. Example: `["NLU-1", "NLU-2"]`. Matching any element of the list is sufficient to pass the criterion. |
| `custom_ids` | `List[str]`, optional                         | `None`              | List of multiple custom IDs. Example: `["nostalgic_shockley", "high_albattani"]`. Matching any element of the list is sufficient to pass the criterion. |
| `states`          | `List[str]`, optional                         | `None`              | List of states. Possible values: `"inactive"`, `"active"`. "Active" means that at least one process is connected to the run. Matching any element of the list is sufficient to pass the criterion. |
| `owners`          | `List[str]`, optional                         | `None`              | List of multiple owners. Example:  `["frederic", "josh"]`. The owner is the user who created the run. Matching any element of the list is sufficient to pass the criterion. |
| `tags`            | `List[str]`, optional                         | `None`              | A list of tags. Example: `"lightGBM"` or `["pytorch", "cycleLR"]`. **Note:** Only runs that have all specified tags will pass this criterion. |
| `trashed`         | `bool`, optional                              | `False`             | Whether to retrieve trashed runs. If `True`, only trashed runs are retrieved. If `False`, only non-trashed runs are retrieved. If `None` or left empty, all run objects are retrieved, including trashed ones. |
| `limit`           | `int`, optional                               | `None`              | Maximum number of runs to fetch. If `None`, all runs are fetched. |
| `sort_by`         | `str`, optional                               | `sys/creation_time` | Name of the field to sort the results by. The field must represent a simple type (string, float, integer). |
| `ascending`       | `bool`, optional                              | `False`             | Whether to sort the entries in ascending order of the sorting column values. |
| `progress_bar`    | `bool`, `Type[ProgressBarCallback]`, optional | `None`              | Set to `False `to disable the download progress bar, or pass a type of ProgressBarCallback to [use your own progress bar](https://docs.neptune.ai/usage/querying_metadata/#using-a-custom-progress-bar). If set to `None` or `True`, the default tqdm-based progress bar will be used. |

__Returns:__ `pandas.DataFrame`: A pandas DataFrame containing metadata of the fetched runs.

> [!IMPORTANT]
> When using a regular expression to filter runs or columns, the total number of matched entries must not exceed 100.

Specifically, you can fetch a data frame with a maximum of:

- 100 columns, when using `columns` or `columns_regex` to filter columns.
- 100 runs, when using `custom_id_regex` to filter runs.

__Examples:__

Fetch all runs, with specific columns:

```python
project = ReadOnlyProject()

runs_df = project.fetch_runs_df(
    columns=["sys/custom_run_id", "sys/modification_time", "training/lr"]
)
```

Fetch all runs, with specific columns and extra columns that match a regex pattern:

```python
runs_df = project.fetch_runs_df(
    columns=["sys/custom_run_id", "sys/modification_time"],
    columns_regex="tree/.*",
)
```

Fetch runs by specific ID:

```python
specific_runs_df = my_project.fetch_runs_df(custom_ids=["nostalgic_shockley", "high_albattani"])
```

---


#### `fetch_experiments_df()`

Fetches the experiments' metadata and returns them as a pandas DataFrame.

__Parameters__:

| Name              | Type                                          | Default             | Description                                                                                                                                                                                                                                                                            |
|-------------------|-----------------------------------------------|---------------------|----------------------------------------------------------------------------------------------------------------------------------------------------------------------------------------------------------------------------------------------------------------------------------------|
| `columns`         | `List[str]`, optional                         | `None`              | Names of columns to include in the table, as a list of field names. The Neptune ID (`"sys/id"`) is included automatically. If `None`, all the columns of the experiments table are included. **Note:** When using one or both of the `columns` and `columns_regex` parameters, the total number of matched columns must not exceed 100. |
| `columns_regex`   | `str`, optional                               | `None`              | A regex pattern to filter columns by name. Use this parameter to include columns in addition to the ones specified by the `columns` parameter. **Note:** When using one or both of the `columns` and `columns_regex` parameters, the total number of matched columns must not exceed 100. |
| `names_regex` | `str`, optional | `None` | A regex pattern to filter the experiments by name. When applied, it needs to limit the number of experiments to 100 or fewer.                                                                                                                                                          |
| `custom_id_regex` | `str`, optional                               | `None`              | A regex pattern to filter the experiments by custom ID. When applied, it needs to limit the number of experiments to 100 or fewer.                                                                                                                                                     |
| `with_ids`        | `List[str]`, optional                         | `None`              | List of multiple Neptune IDs. Example: `["NLU-1", "NLU-2"]`. Matching any element of the list is sufficient to pass the criterion.                                                                                                                                                     |
| `custom_ids` | `List[str]`, optional                         | `None`              | List of multiple custom IDs. Example: `["nostalgic_shockley", "high_albattani"]`. Matching any element of the list is sufficient to pass the criterion.                                                                                                                                |
| `states`          | `List[str]`, optional                         | `None`              | List of states. Possible values: `"inactive"`, `"active"`. "Active" means that at least one process is connected to the experiment. Matching any element of the list is sufficient to pass the criterion.                                                                              |
| `owners`          | `List[str]`, optional                         | `None`              | List of multiple owners. Example:  `["frederic", "josh"]`. The owner is the user who created the experiement. Matching any element of the list is sufficient to pass the criterion.                                                                                                    |
| `tags`            | `List[str]`, optional                         | `None`              | A list of tags. Example: `"lightGBM"` or `["pytorch", "cycleLR"]`. **Note:** Only experiments that have all specified tags will pass this criterion.                                                                                                                                   |
| `trashed`         | `bool`, optional                              | `False`             | Whether to retrieve trashed experiments. If `True`, only trashed experiments are retrieved. If `False`, only non-trashed experiments are retrieved. If `None` or left empty, all experiment objects are retrieved, including trashed ones.                                             |
| `limit`           | `int`, optional                               | `None`              | Maximum number of experiments to fetch. If `None`, all experiments are fetched.                                                                                                                                                                                                        |
| `sort_by`         | `str`, optional                               | `sys/creation_time` | Name of the field to sort the results by. The field must represent a simple type (string, float, integer).                                                                                                                                                                             |
| `ascending`       | `bool`, optional                              | `False`             | Whether to sort the entries in ascending order of the sorting column values.                                                                                                                                                                                                           |
| `progress_bar`    | `bool`, `Type[ProgressBarCallback]`, optional | `None`              | Set to `False `to disable the download progress bar, or pass a type of ProgressBarCallback to [use your own progress bar](https://docs.neptune.ai/usage/querying_metadata/#using-a-custom-progress-bar). If set to `None` or `True`, the default tqdm-based progress bar will be used. |

__Returns:__ `pandas.DataFrame`: A pandas DataFrame containing metadata of the fetched experiments.

> [!IMPORTANT]
> When using a regular expression to filter experiments or columns, the total number of matched entries must not exceed 100.

Specifically, you can fetch a data frame with a maximum of:

- 100 columns, when using `columns` or `columns_regex` to filter columns.
- 100 experiments, when using `names_regex` or `custom_id_regex` to filter experiments.

__Examples:__

Fetch all experiments with specific columns:

```python
experiments_df = project.fetch_experiments_df(
    columns=["sys/custom_run_id", "sys/modification_time", "training/lr"]
)
```

Fetch all experiments with specific columns and extra columns that match a regex pattern:

```python
experiments_df = project.fetch_experiments_df(
    columns=["sys/custom_run_id", "sys/modification_time"],
    columns_regex="tree/.*",
)
```

Fetch experiments by specific IDs:

```python
specific_experiments_df = my_project.fetch_experiments_df(
    custom_ids=["nostalgic_shockley", "high_albattani"]
)
```

---

#### `fetch_read_only_runs()`

List runs of the project in the form of ReadOnlyRun.

__Parameters:__

| Name         | Type                  | Default | Description                       |
|--------------|-----------------------|---------|-----------------------------------|
| `with_ids`   | `Optional[List[str]]` | `None`  | List of Neptune run IDs to fetch. |
| `custom_ids` | `Optional[List[str]]` | `None`  | List of custom run IDs to fetch.  |

__Returns:__ Iterator of ReadOnlyRun objects.

__Example:__

```python
project = ReadOnlyProject()

for run in project.fetch_read_only_runs(custom_ids=["nostalgic_shockley", "high_albattani"]):
    ...
```

---

### `ReadOnlyRun`

Representation of a Neptune run in a limited read-only mode.

#### Initialization

Can be created

- with the class constructor:

    ```python
    project = ReadOnlyProject()
    run = ReadOnlyRun(project, with_id="TES-1")
    ```

- or as a result of the [`fetch_read_only_runs()`](#fetch_read_only_runs) method of the `ReadOnlyProject` class:

    ```python
    for run in project.fetch_read_only_runs(
        custom_ids=["nostalgic_shockley", "high_albattani"]):
        ...
    ```

__Parameters:__

| Name                | Type              | Default | Description                                                      |
|---------------------|-------------------|---------|------------------------------------------------------------------|
| `read_only_project` | `ReadOnlyProject` | -       | Source project from which run will be fetched.                   |
| `with_id`           | `Optional[str]`   | `None`  | ID of the Neptune run to fetch. Example: `RUN-1`. Exclusive with the `custom_id` parameter. |
| `custom_id`         | `Optional[str]`   | `None`  | Custom ID of the Neptune run to fetch. Example: `high_albattani`. Exclusive with the `with_id` parameter. |

__Example:__

```python
from neptune_fetcher import ReadOnlyProject, ReadOnlyRun

project = ReadOnlyProject("workspace-name/project-name", api_token="...")
run = ReadOnlyRun(project, custom_id="high_albattani")
```

---

#### `.field_names`

List of run field names.

A _field_ is the location where a piece of metadata is stored in the run.

__Returns:__ Iterator of run fields as strings.

__Example:__

```python
for run in project.fetch_read_only_runs(custom_ids=["nostalgic_shockley", ...]):
    print(list(run.field_names))
```

---

#### Field lookup: `run[field_name]`

Used to access a specific field of a run. See [Available types](#available-types).

__Returns:__ An internal object used to operate on a specific field.

__Example:__

```python
run = ReadOnlyRun(...)
custom_id = run["sys/custom_run_id"].fetch()
```

---

#### `prefetch()`

Pre-fetches a batch of fields to the internal cache.

Improves the performance of access to consecutive field values.

Supported Neptune field types:

- [`Boolean`](#boolean)
- [`Datetime`](#datetime)
- [`Float`](#float)
- [`FloatSeries`](#floatseries)
- [`Integer`](#integer)
- [`ObjectState`](#objectstate)
- [`String`](#string)
- [`StringSet`](#stringset)

__Parameters:__

| Name    | Type        | Default | Description                                |
|---------|-------------|---------|--------------------------------------------|
| `paths` | `List[str]` | -       | List of field paths to fetch to the cache. |

__Example:__

```python
run = ReadOnlyRun(...)
run.prefetch(["parameters/optimizer", "parameter/init_lr"])
# No more calls to the API
print(run["parameters/optimizer"].fetch())
print(run["parameter/init_lr"].fetch())
```

<<<<<<< HEAD

### `prefetch_series_values()`
Prefetches a batch of series to the internal cache.

Improves the performance of access to consecutive field values. Works only for series ([`FloatSeries`](#floatseries)).

To speed up the fetching process, this method can use Python's `ThreadPoolExecutor`.
To enable it, set the `use_threads` parameter to `True`.
By default, the maximum number of workers is 10. You can change this number by setting the `NEPTUNE_FETCHER_MAX_WORKERS` environment variable.

__Parameters__:

| Name          | Type        | Default | Description                               |
|---------------|-------------|---------|-------------------------------------------|
| `paths`       | `List[str]`, required | None      | List of paths to prefetch to the internal cache.      |
| `use_threads` | `bool`, optional      | `False` | Whether to use threads to fetch the data. |

__Example__:
```python
run.prefetch_series_values(["metrics/loss", "metrics/accuracy"])
# No more calls to the API
print(run["metrics/loss"].fetch_values())
print(run["metrics/accuracy"].fetch_values())
```


## Available types
=======
## Supported field types
>>>>>>> c5c6c234

This section lists the available field types and data retrieval operations.

---

### `Boolean`

#### `fetch()`

Retrieves a `bool` value either from the internal cache (see [`prefetch()`](#prefetch)) or from the API.

__Example:__

```python
status = run["sys/failed"].fetch()
```

---

### `Datetime`

#### `fetch()`

Retrieves a `datetime.datetime` value either from the internal cache (see [`prefetch()`](#prefetch)) or from the API.

__Example:__

```python
created_at = run["sys/creation_time"].fetch()
```

---

### `Float`

#### `fetch()`

Retrieves a `float` value either from the internal cache (see [`prefetch()`](#prefetch)) or from the API.

__Example:__

```python
f1 = run["scores/f1"].fetch()
```

---

### `FloatSeries`

#### `fetch()` or `fetch_last()`

Retrieves the last value of a series, either from the internal cache (see [`prefetch()`](#prefetch)) or from the API.

__Returns:__ `Optional[float]`

__Example:__

```python
loss = run["loss"].fetch_last()
```

#### `fetch_values()`

Retrieves all values of the series from the API.

__Parameters:__

| Name                | Type   | Default | Description                                                  |
|---------------------|--------|---------|--------------------------------------------------------------|
| `include_timestamp` | `bool` | True    | Whether the fetched data should include the timestamp field. |

__Returns:__ `pandas.DataFrame`

__Example:__

```python
values = run["loss"].fetch_values()
```

---

### `Integer`

#### `fetch()`

Retrieves an `int` value either from the internal cache (see [`prefetch()`](#prefetch)) or from the API.

__Example:__

```python
batch_size = run["batch_size"].fetch()
```

---

### `ObjectState`

#### `fetch()`

Retrieves the state of a run either from the internal cache (see [`prefetch()`](#prefetch)) or from the API.

__Returns:__ `str`

> [!NOTE]
> The state can be **active** or **inactive**. It refers to whether new data was recently logged to the run.
> To learn more about this field, see [System namespace: State](https://docs.neptune.ai/api/sys/#state) in the Neptune docs.

__Example:__

```python
state = run["sys/state"].fetch()
```

---

<<<<<<< HEAD
#### `fetch_values()`
Retrieves all series values either from the internal cache (see [`prefetch_series_values()`](#prefetch_series_values)) or from the API.
=======
### `String`
>>>>>>> c5c6c234

#### `fetch()`

Retrieves a `str` value either from the internal cache (see [`prefetch()`](#prefetch)) or from the API.

__Example:__

```python
token = run["token"].fetch()
```

---

### `StringSet`

#### `fetch()`

Retrieves a `dict` of `str` values either from the internal cache (see [`prefetch()`](#prefetch)) or from the API.

__Example:__

```python
groups = run["sys/group_tags"].fetch()
```

## License

This project is licensed under the Apache License Version 2.0. For more details, see [Apache License Version 2.0](http://www.apache.org/licenses/LICENSE-2.0).<|MERGE_RESOLUTION|>--- conflicted
+++ resolved
@@ -432,8 +432,6 @@
 print(run["parameter/init_lr"].fetch())
 ```
 
-<<<<<<< HEAD
-
 ### `prefetch_series_values()`
 Prefetches a batch of series to the internal cache.
 
@@ -460,9 +458,6 @@
 
 
 ## Available types
-=======
-## Supported field types
->>>>>>> c5c6c234
 
 This section lists the available field types and data retrieval operations.
 
@@ -526,7 +521,7 @@
 
 #### `fetch_values()`
 
-Retrieves all values of the series from the API.
+Retrieves all series values either from the internal cache (see [`prefetch_series_values()`](#prefetch_series_values)) or from the API.
 
 __Parameters:__
 
@@ -578,12 +573,7 @@
 
 ---
 
-<<<<<<< HEAD
-#### `fetch_values()`
-Retrieves all series values either from the internal cache (see [`prefetch_series_values()`](#prefetch_series_values)) or from the API.
-=======
 ### `String`
->>>>>>> c5c6c234
 
 #### `fetch()`
 
